--- conflicted
+++ resolved
@@ -1,83 +1,89 @@
-# frontend/widgets/main_window.py
 from __future__ import annotations
+
+"""Main window for the Hotspot‑Analyzer desktop application.
+This version resolves previous Git merge‑conflicts and merges the latest
+changes from *HEAD* and *main* branches.
+
+UI LAYOUT
+─────────
+• Top‑row toolbars  ─ PatientInfo │ Import │ Rescan │ Mode │ Theme toggle
+• Second‑row       ─ View selector │ Zoom {+/‑} │ Scan jump buttons
+• Central area     ─ Splitter: (Timeline / Image) ︱ SidePanel
+"""
+
 from pathlib import Path
 from functools import partial
-from typing  import Dict, List
-
-from PySide6.QtCore    import Qt
-from PySide6.QtGui     import QAction, QIcon
+from typing import Dict, List, Union
+
+from PySide6.QtCore import Qt
+from PySide6.QtGui import QAction, QIcon
 from PySide6.QtWidgets import (
-<<<<<<< HEAD
-    QMainWindow, QToolBar, QSplitter, QToolButton,
-    QApplication, QStyle
-=======
-    QMainWindow, QToolBar, QSplitter, QPushButton,
-    QWidget, QVBoxLayout, QHBoxLayout,QLabel
->>>>>>> 9829400a
+    QApplication,
+    QLabel,
+    QHBoxLayout,
+    QMainWindow,
+    QSplitter,
+    QToolBar,
+    QToolButton,
+    QVBoxLayout,
+    QWidget,
+    QPushButton,
+    QStyle,
 )
 
 from backend.directory_scanner import scan_dicom_directory
-from backend.dicom_loader      import load_frames_and_metadata
+from backend.dicom_loader import load_frames_and_metadata
 
 from .dicom_import_dialog import DicomImportDialog
 from .searchable_combobox import SearchableComboBox
-from .patient_info        import PatientInfoBar
-from .scan_timeline       import ScanTimelineWidget
-from .side_panel          import SidePanel
-from .mode_selector       import ModeSelector
-from .view_selector       import ViewSelector
-
-# palet helper dari app.py
+from .patient_info import PatientInfoBar
+from .scan_timeline import ScanTimelineWidget
+from .side_panel import SidePanel
+from .mode_selector import ModeSelector
+from .view_selector import ViewSelector
+
+# palette helpers (provided by frontend/app.py)
 from frontend.app import make_light_palette, make_dark_palette
 
 
 class MainWindow(QMainWindow):
-    """
-    Hotspot Analyzer main window.
-    • Baris-1 : PatientInfo | Import | Rescan | Mode selector | Theme toggle
-    • Baris-2 : View selector | Zoom (+/−) | Scan 1..N
-    • Bawah   : Timeline (kiri) + SidePanel (kanan)
-    """
-
-    # ──────────────────────────── INIT ────────────────────────────────────
-    def __init__(self) -> None:
+    """Hotspot Analyzer main window class."""
+
+    # ────────────────────────── INIT ──────────────────────────
+    def __init__(self) -> None:  # noqa: D401
         super().__init__()
         self.setWindowTitle("Hotspot Analyzer")
         self.resize(1600, 900)
 
-        # theme state
-        self._dark_mode = False
+        # current theme‑state
+        self._dark_mode: bool = False
 
         # caches
         self._patient_id_map: Dict[str, List[Path]] = {}
-        self._loaded: Dict[str, List[Dict]]         = {}
+        self._loaded: Dict[str, List[Dict[str, Union[dict, list, Path]]]] = {}
 
         self._build_ui()
         self._scan_folder()
 
-<<<<<<< HEAD
-    # ─────────────────────────── UI BUILD ─────────────────────────────────
+    # ────────────────────────── UI BUILD ──────────────────────
     def _build_ui(self) -> None:
-        # ▸ Patient bar
-=======
-    
-    # ---------------------------------------------------------------- UI
-    def _build_ui(self) -> None:
-        # ---------------- Patient Info Bar & Toolbar ----------------
->>>>>>> 9829400a
+        """Compose all widgets and toolbars."""
+
+        # ▸ Patient info bar (contains the searchable combo)
         search_combo = SearchableComboBox()
         search_combo.item_selected.connect(self._on_patient_selected)
 
         self.patient_bar = PatientInfoBar()
         self.patient_bar.set_id_combobox(search_combo)
 
-<<<<<<< HEAD
-        tb_patient = QToolBar(movable=False)
+        tb_patient = QToolBar("Patient", self)
+        tb_patient.setMovable(False)
         tb_patient.addWidget(self.patient_bar)
         self.addToolBar(Qt.TopToolBarArea, tb_patient)
 
-        # ▸ Global actions
-        tb_actions = QToolBar("Global", movable=False)
+        # ▸ Global actions (Import / Rescan)
+        tb_actions = QToolBar("Actions", self)
+        tb_actions.setMovable(False)
         tb_actions.addAction(
             QAction("Import DICOM…", self, triggered=self._show_import_dialog)
         )
@@ -86,135 +92,82 @@
         )
         self.addToolBar(Qt.TopToolBarArea, tb_actions)
 
-        # ▸ Mode selector
-        tb_modes = QToolBar("Mode", movable=False)
-=======
-        # Create top actions layout
-        top_actions = QWidget()
-        top_layout = QHBoxLayout(top_actions)
-        top_layout.setContentsMargins(10, 5, 10, 5)
-        top_layout.setSpacing(10)
-
-        top_layout.addWidget(self.patient_bar)
-        
-        # Import and Rescan buttons
-        import_btn = QPushButton("Import DICOM…")
-        import_btn.clicked.connect(self._show_import_dialog)
-        rescan_btn = QPushButton("Rescan Folder")
-        rescan_btn.clicked.connect(self._scan_folder)
-
-        top_layout.addWidget(import_btn)
-        top_layout.addWidget(rescan_btn)
-
-        # Add mode/view selectors
->>>>>>> 9829400a
+        # ▸ Mode selector (BSI / Counts / …)
         self.mode_selector = ModeSelector()
-        self.view_selector = ViewSelector()
         self.mode_selector.mode_changed.connect(self._set_mode)
-<<<<<<< HEAD
+
+        tb_modes = QToolBar("Mode", self)
+        tb_modes.setMovable(False)
         tb_modes.addWidget(self.mode_selector)
         self.addToolBar(Qt.TopToolBarArea, tb_modes)
 
-        # ▸ Theme toggle (🌞 / 🌙)
+        # ▸ Theme toggle button (🌞 / 🌙)
         theme_btn = QToolButton()
         theme_btn.setCheckable(True)
         theme_btn.setToolTip("Toggle Dark / Light mode")
         theme_btn.setIcon(QIcon.fromTheme("weather-clear"))
         theme_btn.toggled.connect(self._toggle_theme)
 
-        tb_theme = QToolBar(movable=False)
+        tb_theme = QToolBar("Theme", self)
+        tb_theme.setMovable(False)
         tb_theme.addWidget(theme_btn)
-        tb_theme.setContentsMargins(0, 0, 8, 0)
         self.addToolBar(Qt.TopToolBarArea, tb_theme)
 
-        # ── break → navigation bar di baris kedua
+        # ─── Break — navigation tool‑bar occupies 2nd row ───
         self.addToolBarBreak(Qt.TopToolBarArea)
 
-        # ▸ Navigation toolbar
-        self.nav_toolbar = QToolBar("Navigation", movable=False)
+        self.nav_toolbar = QToolBar("Navigation", self)
+        self.nav_toolbar.setMovable(False)
         self.addToolBar(Qt.TopToolBarArea, self.nav_toolbar)
 
-        # ▸ Main splitter (timeline | side panel)
-=======
+        # ▸ Central splitter (timeline/image | side panel)
+        self.timeline_widget = ScanTimelineWidget()
+        self.view_selector = ViewSelector()
         self.view_selector.view_changed.connect(self._set_view)
 
-        top_layout.addWidget(self.mode_selector)
-        top_layout.addWidget(self.view_selector)
-
-        # ---------------- Zoom Buttons Only -----------------------------------
-        view_button_layout = QHBoxLayout()
-
-        zoom_in_btn = QPushButton("Zoom In")
-        zoom_in_btn.clicked.connect(self.zoom_in)
-        zoom_out_btn = QPushButton("Zoom Out")
-        zoom_out_btn.clicked.connect(self.zoom_out)
-
-        view_button_layout.addWidget(zoom_in_btn)
-        view_button_layout.addWidget(zoom_out_btn)
-        view_button_layout.addStretch()  # Optional: push buttons to left
-
-        view_button_widget = QWidget()
-        view_button_widget.setLayout(view_button_layout)
-
-
-        # ---------------- Split View: Left Image View | Right Panel --------------
+        # left panel (image view + timeline)
+        self.left_image_label = QLabel("No scans to display", alignment=Qt.AlignCenter)
+        left_panel = QWidget()
+        lyt_left = QVBoxLayout(left_panel)
+        lyt_left.setContentsMargins(0, 0, 0, 0)
+        lyt_left.setSpacing(4)
+        lyt_left.addWidget(self.left_image_label)
+        lyt_left.addWidget(self.timeline_widget)
+
+        # right panel (quantitative charts / metadata)
+        self.side_panel = SidePanel()
+
         main_splitter = QSplitter()
-
-        # Left view: image area with timeline
-        self.left_image_panel = QWidget()
-        self.left_image_panel.setMinimumWidth(600)
-        self.left_image_layout = QVBoxLayout(self.left_image_panel)
-
-        # Timeline Widget
->>>>>>> 9829400a
-        self.timeline_widget = ScanTimelineWidget()
-
-        # Image display
-        self.left_image_label = QLabel("No scans to display", alignment=Qt.AlignCenter)
-        self.left_image_layout.addWidget(self.left_image_label)
-        self.left_image_layout.addWidget(self.timeline_widget)
-
-        main_splitter.addWidget(self.left_image_panel)
-
-        # Right: side panel with timeline + chart + quantitative summary
-        self.side_panel = SidePanel()
+        main_splitter.addWidget(left_panel)
         main_splitter.addWidget(self.side_panel)
-
         main_splitter.setStretchFactor(0, 2)
         main_splitter.setStretchFactor(1, 1)
 
-        # ---------------- Final Assembly -----------------------------------------
-        main_widget = QWidget()
-        main_layout = QVBoxLayout(main_widget)
-        main_layout.setContentsMargins(5, 5, 5, 5)
-        main_layout.setSpacing(10)
-
-        main_layout.addWidget(top_actions)
-        main_layout.addWidget(view_button_widget)
-        main_layout.addWidget(main_splitter, stretch=1)
-
-        self.setCentralWidget(main_widget)
-
-
-    # ─────────────────────────── Theme toggle ────────────────────────────
+        # ▸ Assemble central widget
+        central = QWidget()
+        central_lyt = QVBoxLayout(central)
+        central_lyt.setContentsMargins(8, 8, 8, 8)
+        central_lyt.setSpacing(6)
+        central_lyt.addWidget(main_splitter)
+        self.setCentralWidget(central)
+
+    # ──────────────────────── THEME TOGGLE ────────────────────
     def _toggle_theme(self, checked: bool) -> None:
         self._dark_mode = checked
-        QApplication.instance().setPalette(
-            make_dark_palette() if checked else make_light_palette()
-        )
-        sender: QToolButton = self.sender()  # type: ignore
-        if sender:
+        QApplication.instance().setPalette(make_dark_palette() if checked else make_light_palette())
+        sender: QToolButton | None = self.sender()  # type: ignore[attr-defined]
+        if sender is not None:
             sender.setIcon(
                 QIcon.fromTheme("weather-clear-night" if checked else "weather-clear")
             )
 
-    # ─────────────────────────── Import dialog ───────────────────────────
+    # ───────────────────── IMPORT DIALOG ──────────────────────
     def _show_import_dialog(self) -> None:
         dlg = DicomImportDialog(Path("data"), self)
         dlg.files_imported.connect(lambda _: self._scan_folder())
         dlg.exec()
 
-    # ─────────────────────────── Folder scan ─────────────────────────────
+    # ───────────────────────── FOLDER SCAN ─────────────────────
     def _scan_folder(self) -> None:
         combo = self.patient_bar.id_combo
         combo.clear()
@@ -224,83 +177,79 @@
         combo.clearSelection()
 
         self.patient_bar.clear_info(keep_id_list=True)
-        if hasattr(self, 'timeline_widget'):
-            self.timeline_widget.display_timeline([])
-        
-
-    # ─────────────────────────── Patient ops ─────────────────────────────
+        self.timeline_widget.display_timeline([])
+        self._build_nav(0)
+
+    # ───────────────────── PATIENT OPERATIONS ──────────────────
     def _on_patient_selected(self, txt: str) -> None:
         if " : " not in txt:
             return
-        pid = txt.split(" : ")[1]
+        pid = txt.split(" : ", maxsplit=1)[1]
         self._load_patient(pid)
 
     def _load_patient(self, pid: str) -> None:
         scans = self._loaded.get(pid)
+
         if scans is None:
             scans = []
             for p in self._patient_id_map.get(pid, []):
                 try:
                     frames, meta = load_frames_and_metadata(p)
                     scans.append({"meta": meta, "frames": frames, "path": p})
-                except Exception as e:
-                    print(f"[WARN] failed to read {p}: {e}")
+                except Exception as exc:
+                    print(f"[WARN] failed to read {p}: {exc}")
             scans.sort(key=lambda s: s["meta"].get("study_date", ""))
             self._loaded[pid] = scans
 
+        # update patient meta‑info & timeline display
         self.patient_bar.set_patient_meta(scans[-1]["meta"] if scans else {})
-        
         self.timeline_widget.display_timeline(scans)
-
-<<<<<<< HEAD
-    # ─────────────────────────── Navigation bar ──────────────────────────
+        self._build_nav(len(scans))
+
+    # ─────────────────────── NAVIGATION BAR ───────────────────
     def _build_nav(self, n_scans: int) -> None:
+        """Refresh navigation toolbar based on number of scans."""
         self.nav_toolbar.clear()
-        if not n_scans:
+
+        if n_scans == 0:
             return
 
-        # view selector
-        self.view_selector = ViewSelector()
-        self.view_selector.view_changed.connect(self._set_view)
+        # ▸ View selector
         self.nav_toolbar.addWidget(self.view_selector)
 
-        # zoom buttons (icon + / -)
+        # ▸ Zoom buttons (+ / –)
         zoom_cfg = [
-            ("Zoom In",  self.timeline_widget.zoom_in ,
-             self.style().standardIcon(QStyle.SP_ArrowUp)),
-            ("Zoom Out", self.timeline_widget.zoom_out,
-             self.style().standardIcon(QStyle.SP_ArrowDown)),
+            ("Zoom In", self.zoom_in, self.style().standardIcon(QStyle.SP_ArrowUp)),
+            ("Zoom Out", self.zoom_out, self.style().standardIcon(QStyle.SP_ArrowDown)),
         ]
         for tip, slot, icon in zoom_cfg:
             btn = QToolButton()
             btn.setToolTip(tip)
             btn.setIcon(icon)
-            btn.clicked.connect(slot)
+            btn.clicked.connect(slot)  # type: ignore[arg-type]
             self.nav_toolbar.addWidget(btn)
 
         self.nav_toolbar.addSeparator()
 
-        # scan jump buttons
-        for i in range(n_scans):
-            act = QAction(f"Scan {i+1}", self,
-                          triggered=partial(self.timeline_widget.scroll_to_scan, i))
+        # ▸ Scan‑jump actions
+        for idx in range(n_scans):
+            act = QAction(
+                f"Scan {idx + 1}",
+                self,
+                triggered=partial(self.timeline_widget.scroll_to_scan, idx),
+            )
             self.nav_toolbar.addAction(act)
-=======
-   # In main_window.py
-
-    # Add these methods inside the MainWindow class
-    def zoom_in(self):
-        if hasattr(self, 'timeline_widget'):
-            self.timeline_widget.zoom_in()
-
-    def zoom_out(self):
-        if hasattr(self, 'timeline_widget'):
-            self.timeline_widget.zoom_out()
->>>>>>> 9829400a
-
-    # ─────────────────────────── Callbacks ───────────────────────────────
-    def _set_view(self, v: str) -> None:
-        self.timeline_widget.set_active_view(v)
-
-    def _set_mode(self, m: str) -> None:
-        self.timeline_widget.set_image_mode(m)+
+    # ────────────────────────── CALLBACKS ─────────────────────
+    def _set_view(self, view: str) -> None:
+        self.timeline_widget.set_active_view(view)
+
+    def _set_mode(self, mode: str) -> None:
+        self.timeline_widget.set_image_mode(mode)
+
+    # ────────────────────────── ZOOM CTRL ──────────────────────
+    def zoom_in(self) -> None:
+        self.timeline_widget.zoom_in()
+
+    def zoom_out(self) -> None:
+        self.timeline_widget.zoom_out()